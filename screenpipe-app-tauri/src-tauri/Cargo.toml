--- conflicted
+++ resolved
@@ -1,10 +1,6 @@
 [package]
 name = "screenpipe-app"
-<<<<<<< HEAD
-version = "0.16.1"
-=======
 version = "0.16.2"
->>>>>>> 5e2f8f72
 description = ""
 authors = ["you"]
 license = ""
