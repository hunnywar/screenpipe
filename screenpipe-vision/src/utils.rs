use crate::capture_screenshot_by_window::capture_all_visible_windows;
use crate::core::MaxAverageFrame;
use image::DynamicImage;
use image_compare::{Algorithm, Metric, Similarity};
<<<<<<< HEAD
use log::{debug, error};
=======
use log::{debug, error, warn};
use rusty_tesseract::{Args, DataOutput, Image};
use serde_json;
>>>>>>> 81766462
use std::collections::HashMap;
use std::fs::{self, File};
use std::hash::{DefaultHasher, Hash, Hasher};
use std::io::Write;
use std::path::PathBuf;
use std::sync::Arc;
use std::time::{Duration, Instant};
use xcap::Monitor;

#[derive(Clone, Debug)]
pub enum OcrEngine {
    Unstructured,
    Tesseract,
    WindowsNative,
    AppleNative,
}

impl Default for OcrEngine {
    fn default() -> Self {
        OcrEngine::Tesseract
    }
}
pub fn calculate_hash(image: &DynamicImage) -> u64 {
    let mut hasher = DefaultHasher::new();
    image.as_bytes().hash(&mut hasher);
    hasher.finish()
}

pub fn compare_images_histogram(
    image1: &DynamicImage,
    image2: &DynamicImage,
) -> anyhow::Result<f64> {
    let image_one = image1.to_luma8();
    let image_two = image2.to_luma8();
    image_compare::gray_similarity_histogram(Metric::Hellinger, &image_one, &image_two)
        .map_err(|e| anyhow::anyhow!("Failed to compare images: {}", e))
}

pub fn compare_images_ssim(image1: &DynamicImage, image2: &DynamicImage) -> f64 {
    let image_one = image1.to_luma8();
    let image_two = image2.to_luma8();
    let result: Similarity =
        image_compare::gray_similarity_structure(&Algorithm::MSSIMSimple, &image_one, &image_two)
            .expect("Images had different dimensions");
    result.score
}

pub async fn capture_screenshot(
    monitor: Arc<Monitor>,
) -> Result<
    (
        DynamicImage,
        Vec<(DynamicImage, String, String, bool)>,
        u64,
        Duration,
    ),
    anyhow::Error,
> {
    // info!("Starting screenshot capture for monitor: {:?}", monitor);
    let capture_start = Instant::now();
    let buffer = monitor.capture_image().map_err(|e| {
        error!("Failed to capture monitor image: {}", e);
        anyhow::anyhow!("Monitor capture failed")
    })?;
    let image = DynamicImage::ImageRgba8(buffer);
    let image_hash = calculate_hash(&image);
    let capture_duration = capture_start.elapsed();

    // info!("Attempting to capture all visible windows");
    let window_images = match capture_all_visible_windows().await {
        Ok(images) => {
            // info!("Successfully captured {} window images", images.len());
            images
        },
        Err(e) => {
            warn!("Failed to capture window images: {}. Continuing with empty result.", e);
            Vec::new()
        }
    };

    Ok((image, window_images, image_hash, capture_duration))
}

pub async fn compare_with_previous_image(
    previous_image: &Option<Arc<DynamicImage>>,
    current_image: &DynamicImage,
    max_average: &mut Option<MaxAverageFrame>,
    frame_number: u64,
    max_avg_value: &mut f64,
) -> anyhow::Result<f64> {
    let mut current_average = 0.0;
    if let Some(prev_image) = previous_image {
        let histogram_diff = compare_images_histogram(prev_image, current_image)?;
        let ssim_diff = 1.0 - compare_images_ssim(prev_image, current_image);
        current_average = (histogram_diff + ssim_diff) / 2.0;
        let max_avg_frame_number = max_average.as_ref().map_or(0, |frame| frame.frame_number);
        debug!(
            "Frame {}: Histogram diff: {:.3}, SSIM diff: {:.3}, Current Average: {:.3}, Max_avr: {:.3} Fr: {}",
            frame_number, histogram_diff, ssim_diff, current_average, *max_avg_value, max_avg_frame_number
        );
    } else {
        debug!("No previous image to compare for frame {}", frame_number);
    }
    Ok(current_average)
}

pub async fn save_text_files(
    frame_number: u64,
    new_text_json: &Vec<HashMap<String, String>>,
    current_text_json: &Vec<HashMap<String, String>>,
    previous_text_json: &Option<Vec<HashMap<String, String>>>,
) {
    let id = frame_number;
    debug!("Saving text files for frame {}", frame_number);

    if let Err(e) = fs::create_dir_all("text_json") {
        error!("Failed to create text_json directory: {}", e);
        return;
    }

    let new_text_lines: Vec<String> = new_text_json
        .iter()
        .map(|record| record.get("text").cloned().unwrap_or_default())
        .collect();

    let current_text_lines: Vec<String> = current_text_json
        .iter()
        .map(|record| record.get("text").cloned().unwrap_or_default())
        .collect();
    let base_path = PathBuf::from("text_json");
    let new_text_file_path = base_path.join(format!("new_text_{}.txt", id));
    let mut new_text_file = match File::create(&new_text_file_path) {
        Ok(file) => file,
        Err(e) => {
            error!("Failed to create new text file: {}", e);
            return;
        }
    };
    for line in new_text_lines {
        writeln!(new_text_file, "{}", line).unwrap();
    }

    let current_text_file_path = base_path.join(format!("current_text_{}.txt", id));
    let mut current_text_file = match File::create(&current_text_file_path) {
        Ok(file) => file,
        Err(e) => {
            error!("Failed to create current text file: {}", e);
            return;
        }
    };
    for line in current_text_lines {
        writeln!(current_text_file, "{}", line).unwrap();
    }

    if let Some(prev_json) = previous_text_json {
        let prev_text_lines: Vec<String> = prev_json
            .iter()
            .map(|record| record.get("text").cloned().unwrap_or_default())
            .collect();
        let prev_text_file_path = base_path.join(format!("previous_text_{}.txt", id));
        let mut prev_text_file = match File::create(&prev_text_file_path) {
            Ok(file) => file,
            Err(e) => {
                error!("Failed to create previous text file: {}", e);
                return;
            }
        };
        for line in prev_text_lines {
            if let Err(e) = writeln!(prev_text_file, "{}", line) {
                error!("Failed to write to previous text file: {}", e);
                return;
            }
        }
    }
}<|MERGE_RESOLUTION|>--- conflicted
+++ resolved
@@ -2,13 +2,7 @@
 use crate::core::MaxAverageFrame;
 use image::DynamicImage;
 use image_compare::{Algorithm, Metric, Similarity};
-<<<<<<< HEAD
-use log::{debug, error};
-=======
 use log::{debug, error, warn};
-use rusty_tesseract::{Args, DataOutput, Image};
-use serde_json;
->>>>>>> 81766462
 use std::collections::HashMap;
 use std::fs::{self, File};
 use std::hash::{DefaultHasher, Hash, Hasher};
@@ -183,4 +177,4 @@
             }
         }
     }
-}+}
